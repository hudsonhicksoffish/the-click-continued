import { useState, useRef, useEffect } from 'react';
import { useGameContext } from '../contexts/GameContext';

interface GridProps {
  disabled?: boolean;
}

const Grid = ({ disabled = false }: GridProps) => {
<<<<<<< HEAD
  const { registerClick, hasClicked, lastClick, revealedTargetPixel, setHasClicked, devMode } = useGameContext();
=======
  const { registerClick, hasClicked, lastClick, setHasClicked } = useGameContext();
>>>>>>> 7810eca1
  const canvasRef = useRef<HTMLCanvasElement>(null);
  const [gridSize, setGridSize] = useState({ width: 0, height: 0 });
  
  // Setup and resize canvas
  useEffect(() => {
    const canvas = canvasRef.current;
    if (!canvas) return;
    
    const updateCanvasSize = () => {
      // Get container width
      const parentWidth = canvas.parentElement?.clientWidth || 500;
      // Make canvas square
      const size = Math.min(parentWidth, 500);
      
      // Set displayed size (CSS)
      canvas.style.width = `${size}px`;
      canvas.style.height = `${size}px`;
      
      // Set actual canvas size (with higher resolution for better rendering)
      const scale = window.devicePixelRatio || 1;
      canvas.width = size * scale;
      canvas.height = size * scale;
      
      // Store grid size for calculations
      setGridSize({ width: size, height: size });
      
      // Scale the drawing context
      const ctx = canvas.getContext('2d');
      if (ctx) {
        ctx.scale(scale, scale);
      }
      
      // Redraw canvas
      drawCanvas();
    };
    
    // Initial setup
    updateCanvasSize();
    
    // Add resize listener
    window.addEventListener('resize', updateCanvasSize);
    
    return () => {
      window.removeEventListener('resize', updateCanvasSize);
    };
  }, []);
  
  // Redraw canvas when game state changes
  useEffect(() => {
    drawCanvas();
  }, [hasClicked, lastClick, disabled]);

  // Reset canvas for dev mode when double-clicked
  const handleDoubleClick = (e: React.MouseEvent<HTMLCanvasElement>) => {
    if (devMode && hasClicked) {
      e.preventDefault();
      setHasClicked(false);
      drawCanvas();
    }
  };
  
  // Draw the canvas based on game state
  const drawCanvas = () => {
    const canvas = canvasRef.current;
    if (!canvas) return;
    
    const ctx = canvas.getContext('2d');
    if (!ctx) return;
    
    const displayWidth = gridSize.width;
    const displayHeight = gridSize.height;
    
    // Clear canvas
    ctx.fillStyle = '#000000';
    ctx.fillRect(0, 0, displayWidth, displayHeight);
    
    // Draw border - ALWAYS draw the border regardless of click state
    ctx.strokeStyle = '#FFFFFF';
    ctx.lineWidth = 3;
    ctx.strokeRect(1.5, 1.5, displayWidth - 3, displayHeight - 3);
    
    // If user has clicked, draw the post-click state
    if (hasClicked && lastClick) {
      // Draw "SEE YOU TMRW" pixel art - Draw this first so it doesn't cover the click marker
      drawSeeYouTomorrow(ctx, displayWidth, displayHeight);
      
      // Draw user's click marker
      const normalizedX = (lastClick.x / 1000) * displayWidth;
      const normalizedY = (lastClick.y / 1000) * displayHeight;
      
      drawPixelatedX(ctx, normalizedX, normalizedY, '#FF0000');
    }
    
    // If target is revealed, draw target marker
    // if (revealedTargetPixel) { // Logic removed
    //   const targetX = (revealedTargetPixel.x / 1000) * displayWidth;
    //   const targetY = (revealedTargetPixel.y / 1000) * displayHeight;
    //
    //   drawPixelatedX(ctx, targetX, targetY, '#FF0000');
    // }
  };
  
  // Draw a pixelated 'X' marker - increased size for better visibility
  const drawPixelatedX = (
    ctx: CanvasRenderingContext2D, 
    x: number, 
    y: number, 
    color: string
  ) => {
    const pixelSize = 4; // Increased from 2 to 4 for better visibility
    ctx.fillStyle = color;
    
    // Draw a 5x5 pixel X
    const pattern = [
      [1, 0, 0, 0, 1],
      [0, 1, 0, 1, 0],
      [0, 0, 1, 0, 0],
      [0, 1, 0, 1, 0],
      [1, 0, 0, 0, 1]
    ];
    
    const offsetX = x - (pattern[0].length * pixelSize) / 2;
    const offsetY = y - (pattern.length * pixelSize) / 2;
    
    for (let py = 0; py < pattern.length; py++) {
      for (let px = 0; px < pattern[py].length; px++) {
        if (pattern[py][px] === 1) {
          ctx.fillRect(
            offsetX + px * pixelSize, 
            offsetY + py * pixelSize, 
            pixelSize, 
            pixelSize
          );
        }
      }
    }
  };
  
  // Draw "SEE YOU TMRW" pixel art - redesigned to fill more of the canvas and separate into three lines
  const drawSeeYouTomorrow = (
    ctx: CanvasRenderingContext2D,
    width: number,
    height: number
  ) => {
    // Define pixel art for "SEE" text (first line)
    const seePixelArt = [
      [1,1,1,0,1,1,1,0,1,1,1],
      [1,0,0,0,1,0,0,0,1,0,0],
      [1,0,0,0,1,0,0,0,1,0,0],
      [0,1,1,0,1,1,1,0,1,1,1],
      [0,0,0,1,1,0,0,0,1,0,0],
      [1,0,0,0,1,0,0,0,1,0,0],
      [0,1,1,1,1,1,1,0,1,1,1]
    ];
    
    // Define pixel art for "YOU" text (second line)
    const youPixelArt = [
      [1,0,0,0,1,0,0,1,1,1],
      [1,0,0,0,1,0,0,1,0,1],
      [1,0,0,0,1,0,0,1,0,1],
      [0,1,0,1,0,0,0,1,0,1],
      [0,1,0,1,0,0,0,1,0,1],
      [0,0,1,0,0,0,0,1,0,1],
      [0,0,1,0,0,0,0,1,1,1]
    ];
    
    // Define pixel art for "TMRW" text (third line)
    const tmrwPixelArt = [
      [1,1,1,0,0,1,0,0,0,1,0,0,1,0,0,0,1],
      [0,1,0,0,1,0,1,0,1,0,1,0,1,0,0,0,1],
      [0,1,0,0,1,0,1,0,1,0,1,0,1,0,0,0,1],
      [0,1,0,0,1,0,1,0,1,0,1,0,1,0,0,0,1],
      [0,1,0,0,1,0,1,0,1,0,1,0,1,0,0,0,1],
      [0,1,0,0,1,0,1,0,1,0,1,0,1,0,0,0,1],
      [0,1,0,0,1,1,1,0,0,1,0,0,0,1,1,1,0]
    ];
    
    // Calculate the maximum width of the three lines
    const maxLineWidth = Math.max(
      seePixelArt[0].length,
      youPixelArt[0].length,
      tmrwPixelArt[0].length
    );
    
    // Calculate dynamic pixel size based on canvas width
    const pixelSize = Math.max(4, Math.floor(width / (maxLineWidth * 1.5))); // Ensure minimum pixel size
    
    // Calculate total height of all three lines with spacing
    const lineSpacing = pixelSize * 2; // Space between lines
    const totalHeight = (seePixelArt.length + youPixelArt.length + tmrwPixelArt.length) * pixelSize + lineSpacing * 2;
    
    // Calculate start positions to center all lines
    const startY = (height - totalHeight) / 2;
    
    // Draw darker background for all pixel art
    ctx.fillStyle = '#111111';
    ctx.fillRect(
      0, 
      startY - pixelSize,
      width,
      totalHeight + pixelSize * 2
    );
    
    // Draw the "SEE" pixel art (first line)
    const seeWidth = seePixelArt[0].length * pixelSize;
    const seeStartX = (width - seeWidth) / 2;
    const seeStartY = startY;
    
    ctx.fillStyle = '#222222'; // Dark gray for the text
    
    for (let y = 0; y < seePixelArt.length; y++) {
      for (let x = 0; x < seePixelArt[y].length; x++) {
        if (seePixelArt[y][x] === 1) {
          // Special color for X in "SEE"
          const isRedPixel = x === 6 && y >= 0 && y <= 6;
          
          ctx.fillStyle = isRedPixel ? '#FF0000' : '#222222';
          
          ctx.fillRect(
            seeStartX + x * pixelSize, 
            seeStartY + y * pixelSize, 
            pixelSize, 
            pixelSize
          );
        }
      }
    }
    
    // Draw the "YOU" pixel art (second line)
    const youWidth = youPixelArt[0].length * pixelSize;
    const youStartX = (width - youWidth) / 2;
    const youStartY = seeStartY + seePixelArt.length * pixelSize + lineSpacing;
    
    ctx.fillStyle = '#222222'; // Reset color
    
    for (let y = 0; y < youPixelArt.length; y++) {
      for (let x = 0; x < youPixelArt[y].length; x++) {
        if (youPixelArt[y][x] === 1) {
          ctx.fillRect(
            youStartX + x * pixelSize, 
            youStartY + y * pixelSize, 
            pixelSize, 
            pixelSize
          );
        }
      }
    }
    
    // Draw the "TMRW" pixel art (third line)
    const tmrwWidth = tmrwPixelArt[0].length * pixelSize;
    const tmrwStartX = (width - tmrwWidth) / 2;
    const tmrwStartY = youStartY + youPixelArt.length * pixelSize + lineSpacing;
    
    ctx.fillStyle = '#222222'; // Reset color
    
    for (let y = 0; y < tmrwPixelArt.length; y++) {
      for (let x = 0; x < tmrwPixelArt[y].length; x++) {
        if (tmrwPixelArt[y][x] === 1) {
          ctx.fillRect(
            tmrwStartX + x * pixelSize, 
            tmrwStartY + y * pixelSize, 
            pixelSize, 
            pixelSize
          );
        }
      }
    }
  };
  
  const handleClick = (e: React.MouseEvent<HTMLCanvasElement>) => {
    if (disabled || (hasClicked && !devMode)) return;
    
    const canvas = canvasRef.current;
    if (!canvas) return;
    
    const rect = canvas.getBoundingClientRect();
    
    // Get click position relative to canvas
    const x = e.clientX - rect.left;
    const y = e.clientY - rect.top;
    
    // Convert to 0-1000 range
    const gridX = Math.floor((x / rect.width) * 1000);
    const gridY = Math.floor((y / rect.height) * 1000);
    
    // If in dev mode and already clicked, reset state first
    if (devMode && hasClicked) {
      setHasClicked(false);
    }
    
    // Register click
    registerClick(gridX, gridY);
  };

  return (
    <div className="w-full max-w-md mx-auto">
      <canvas 
        ref={canvasRef}
        onClick={handleClick}
        onDoubleClick={handleDoubleClick}
        className={`w-full aspect-square ${
          disabled ? 'opacity-75 cursor-not-allowed' : hasClicked && !devMode ? 'cursor-default' : 'cursor-pointer'
        }`}
      />
      
      {devMode && (
        <div className="text-xs text-[#FF0000] mt-2 text-center">
          Developer mode: {hasClicked ? "Click again to retry" : "Unlimited attempts enabled"}
        </div>
      )}
      
      {!devMode && (
        <div className="text-xs text-gray-400 mt-2 text-center">
          One attempt per day. Choose wisely!
        </div>
      )}
    </div>
  );
};

export default Grid;<|MERGE_RESOLUTION|>--- conflicted
+++ resolved
@@ -6,11 +6,7 @@
 }
 
 const Grid = ({ disabled = false }: GridProps) => {
-<<<<<<< HEAD
-  const { registerClick, hasClicked, lastClick, revealedTargetPixel, setHasClicked, devMode } = useGameContext();
-=======
-  const { registerClick, hasClicked, lastClick, setHasClicked } = useGameContext();
->>>>>>> 7810eca1
+  const { registerClick, hasClicked, lastClick, revealedTargetPixel, setHasClicked, devMode } = useGameContext
   const canvasRef = useRef<HTMLCanvasElement>(null);
   const [gridSize, setGridSize] = useState({ width: 0, height: 0 });
   
